--- conflicted
+++ resolved
@@ -103,10 +103,6 @@
 # mypy
 .mypy_cache/
 
-<<<<<<< HEAD
-# VSCode
-=======
 # IDE environments:
 .idea/
->>>>>>> 6e80046f
 .vscode/